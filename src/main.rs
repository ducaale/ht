mod auth;
mod buffer;
mod cli;
mod download;
mod formatting;
mod printer;
mod redirect;
mod request_items;
mod session;
mod to_curl;
mod url;
mod utils;

use std::fs::File;
use std::io::{stdin, Read};
use std::sync::Arc;

use anyhow::{anyhow, Context, Result};
use atty::Stream;
use reqwest::blocking::Client;
use reqwest::header::{
    HeaderValue, ACCEPT, ACCEPT_ENCODING, CONNECTION, CONTENT_TYPE, COOKIE, RANGE, USER_AGENT,
};

use crate::auth::{auth_from_netrc, parse_auth, read_netrc};
use crate::buffer::Buffer;
use crate::cli::{Cli, Print, Proxy, RequestType, Verify};
use crate::download::{download_file, get_file_size};
use crate::printer::Printer;
use crate::request_items::{Body, RequestItems, FORM_CONTENT_TYPE, JSON_ACCEPT, JSON_CONTENT_TYPE};
use crate::session::Session;
use crate::url::construct_url;
use crate::utils::{test_mode, test_pretend_term};

fn get_user_agent() -> &'static str {
    if test_mode() {
        // Hard-coded user agent for the benefit of tests
        "xh/0.0.0 (test mode)"
    } else {
        concat!(env!("CARGO_PKG_NAME"), "/", env!("CARGO_PKG_VERSION"))
    }
}

#[exit_status::main]
fn main() -> Result<i32> {
    let args = Cli::from_args();

    if args.curl {
        to_curl::print_curl_translation(args)?;
        return Ok(0);
    }

    let request_items = RequestItems::new(args.request_items);
    let query = request_items.query();
    let (mut headers, headers_to_unset) = request_items.headers()?;
    let url = construct_url(&args.url, args.default_scheme.as_deref(), query)?;

    let ignore_stdin = args.ignore_stdin || atty::is(Stream::Stdin) || test_pretend_term();
    let mut body = request_items.body(args.request_type)?;
    if !ignore_stdin {
        if !body.is_empty() {
            if body.is_multipart() {
                return Err(anyhow!("Cannot build a multipart request body from stdin"));
            } else {
                return Err(anyhow!(
                    "Request body (from stdin) and request data (key=value) cannot be mixed. \
                    Pass --ignore-stdin to ignore standard input."
                ));
            }
        }
        let mut buffer = Vec::new();
        stdin().read_to_end(&mut buffer)?;
        body = Body::Raw(buffer);
    }

    let method = args.method.unwrap_or_else(|| body.pick_method());
    let timeout = args.timeout.and_then(|t| t.as_duration());

    let mut client = Client::builder()
        .http2_initial_stream_window_size(4_194_304)
        .http2_initial_connection_window_size(4_194_304)
        .redirect(reqwest::redirect::Policy::none())
        .timeout(timeout);

    let mut resume: Option<u64> = None;

    if url.scheme() == "https" {
        client = match args.verify.unwrap_or(Verify::Yes) {
            Verify::Yes => client,
            Verify::No => client.danger_accept_invalid_certs(true),
            Verify::CustomCaBundle(path) => {
                let mut buffer = Vec::new();
                let mut file = File::open(&path).with_context(|| {
                    format!("Failed to open the custom CA bundle: {}", path.display())
                })?;
                file.read_to_end(&mut buffer).with_context(|| {
                    format!("Failed to read the custom CA bundle: {}", path.display())
                })?;

                client = client.tls_built_in_root_certs(false);
                for pem in pem::parse_many(buffer) {
                    let certificate = reqwest::Certificate::from_pem(pem::encode(&pem).as_bytes())
                        .with_context(|| {
                            format!("Failed to load the custom CA bundle: {}", path.display())
                        })?;
                    client = client.add_root_certificate(certificate);
                }
                client
            }
        };

        if let Some(cert) = args.cert {
            let mut buffer = Vec::new();
            let mut file = File::open(&cert)
                .with_context(|| format!("Failed to open the cert file: {}", cert.display()))?;
            file.read_to_end(&mut buffer)
                .with_context(|| format!("Failed to read the cert file: {}", cert.display()))?;

            if let Some(cert_key) = args.cert_key {
                buffer.push(b'\n');

                let mut file = File::open(&cert_key).with_context(|| {
                    format!("Failed to open the cert key file: {}", cert_key.display())
                })?;
                file.read_to_end(&mut buffer).with_context(|| {
                    format!("Failed to read the cert key file: {}", cert_key.display())
                })?;
            }

            let identity = reqwest::Identity::from_pem(&buffer)
                .context("Failed to parse the cert/cert key files")?;
            client = client.identity(identity);
        };
    }

    for proxy in args.proxy.into_iter().rev() {
        client = client.proxy(match proxy {
            Proxy::Http(url) => reqwest::Proxy::http(url),
            Proxy::Https(url) => reqwest::Proxy::https(url),
            Proxy::All(url) => reqwest::Proxy::all(url),
        }?);
    }

    let cookie_jar = Arc::new(reqwest_cookie_store::CookieStoreMutex::default());
    client = client.cookie_provider(cookie_jar.clone());

    let mut session = match &args.session {
        Some(name_or_path) => Some(
            Session::load_session(&url, name_or_path.clone(), args.is_session_read_only)
                .with_context(|| {
                    format!("couldn't load session {:?}", name_or_path.to_string_lossy())
                })?,
        ),
        None => None,
    };

    if let Some(ref s) = session {
        for (key, value) in s.headers()?.iter() {
            headers.entry(key).or_insert_with(|| value.clone());
        }

        let mut cookie_jar = cookie_jar.lock().unwrap();
        for cookie in s.cookies() {
            match cookie_jar.insert_raw(&cookie, &url) {
                Ok(..) | Err(cookie_store::CookieError::Expired) => {}
                Err(err) => return Err(err.into()),
            }
        }
        if let Some(cookie) = headers.get(COOKIE) {
            for cookie in cookie.to_str()?.split(';') {
                cookie_jar.insert_raw(&cookie.parse()?, &url)?;
            }
        }
    }

    let client = client.build()?;

    let compression_scheme = if args.download {
        HeaderValue::from_static("identity")
    } else {
        HeaderValue::from_static("gzip, br")
    };

    let mut request = {
        let mut request_builder = client
            .request(method, url.clone())
            .header(ACCEPT_ENCODING, compression_scheme)
            .header(CONNECTION, HeaderValue::from_static("keep-alive"))
            .header(USER_AGENT, get_user_agent());

        request_builder = match body {
            Body::Form(body) => request_builder.form(&body),
            Body::Multipart(body) => request_builder.multipart(body),
            Body::Json(body) => {
                // An empty JSON body would produce "{}" instead of "", so
                // this is the one kind of body that needs an is_empty() check
                if !body.is_empty() {
                    request_builder
                        .header(ACCEPT, HeaderValue::from_static(JSON_ACCEPT))
                        .json(&body)
                } else if args.json {
                    request_builder
                        .header(ACCEPT, HeaderValue::from_static(JSON_ACCEPT))
                        .header(CONTENT_TYPE, HeaderValue::from_static(JSON_CONTENT_TYPE))
                } else {
                    // We're here because this is the default request type
                    // There's nothing to do
                    request_builder
                }
            }
            Body::Raw(body) => match args.request_type {
                RequestType::Json => request_builder
                    .header(ACCEPT, HeaderValue::from_static(JSON_ACCEPT))
                    .header(CONTENT_TYPE, HeaderValue::from_static(JSON_CONTENT_TYPE)),
                RequestType::Form => request_builder
                    .header(CONTENT_TYPE, HeaderValue::from_static(FORM_CONTENT_TYPE)),
                RequestType::Multipart => unreachable!(),
            }
            .body(body),
            Body::File {
                file_name,
                file_type,
            } => request_builder.body(File::open(file_name)?).header(
                CONTENT_TYPE,
                file_type.unwrap_or_else(|| HeaderValue::from_static(JSON_CONTENT_TYPE)),
            ),
        };

        if args.resume {
            if let Some(file_size) = get_file_size(args.output.as_deref()) {
                request_builder = request_builder.header(RANGE, format!("bytes={}-", file_size));
                resume = Some(file_size);
            }
        }

        if let Some(auth) = args.auth {
            let (username, password) = parse_auth(auth, url.host_str().unwrap_or("<host>"))?;
            request_builder = request_builder.basic_auth(username, password);
        } else if !args.ignore_netrc {
            if let Some(host) = url.host_str() {
                if let Some(netrc) = read_netrc() {
                    if let Some((username, password)) = auth_from_netrc(host, &netrc) {
                        request_builder = request_builder.basic_auth(username, password);
                    }
                }
            }
        }
        if let Some(token) = args.bearer {
            request_builder = request_builder.bearer_auth(token);
        }

        let mut request = request_builder.headers(headers.clone()).build()?;

        headers_to_unset.iter().for_each(|h| {
            request.headers_mut().remove(h);
        });

        request
    };

    if let Some(ref mut s) = session {
        s.save_auth(&request.headers())?;
        s.save_headers(&headers)?;
    }

    let buffer = Buffer::new(
        args.download,
        args.output.as_deref(),
        atty::is(Stream::Stdout) || test_pretend_term(),
        args.pretty,
    )?;
    let is_redirect = buffer.is_redirect();
    let print = match args.print {
        Some(print) => print,
        None => Print::new(
            args.verbose,
            args.headers,
            args.body,
            args.quiet,
            args.offline,
            &buffer,
        ),
    };
    let pretty = args.pretty.unwrap_or_else(|| buffer.guess_pretty());
    let mut printer = Printer::new(print, pretty, args.style, args.stream, buffer);

<<<<<<< HEAD
    printer.print_request_headers(&request)?;
    printer.print_request_body(&request)?;
=======
    if print.request_headers {
        printer.print_request_headers(&request)?;
    }
    if print.request_body {
        printer.print_request_body(&mut request)?;
    }
>>>>>>> 0ba627de

    let mut exit_code: i32 = 0;
    if !args.offline {
        let response = if args.follow {
            let mut client =
                redirect::RedirectFollower::new(&client, args.max_redirects.unwrap_or(10));
            if args.all {
                client.on_redirect(|response, request| {
                    printer.print_response_headers(&response)?;
                    printer.print_response_body(response)?;
                    printer.print_seperator()?;
                    printer.print_request_headers(request)?;
                    printer.print_request_body(request)?;
                    Ok(())
                });
            }
            client.execute(request)?
        } else {
            client.execute(request)?
        };

        let status = response.status();
        exit_code = match status.as_u16() {
            _ if !(args.check_status || args.download) => 0,
            300..=399 if !args.follow => 3,
            400..=499 => 4,
            500..=599 => 5,
            _ => 0,
        };
        if is_redirect && exit_code != 0 {
            eprintln!("\n{}: warning: HTTP {}\n", env!("CARGO_PKG_NAME"), status);
        }

        printer.print_response_headers(&response)?;
        if args.download {
            if exit_code == 0 {
                download_file(
                    response,
                    args.output,
                    &url,
                    resume,
                    pretty.color(),
                    args.quiet,
                )?;
            }
        } else {
            printer.print_response_body(response)?;
        }
    }

    if let Some(ref mut s) = session {
        let cookie_jar = cookie_jar.lock().unwrap();
        s.save_cookies(
            cookie_jar
                .matches(&url)
                .into_iter()
                .map(|c| cookie_crate::Cookie::from(c.clone()))
                .collect(),
        );
        s.persist()
            .with_context(|| format!("couldn't persist session {}", s.path.display()))?;
    }

    Ok(exit_code)
}<|MERGE_RESOLUTION|>--- conflicted
+++ resolved
@@ -284,17 +284,8 @@
     let pretty = args.pretty.unwrap_or_else(|| buffer.guess_pretty());
     let mut printer = Printer::new(print, pretty, args.style, args.stream, buffer);
 
-<<<<<<< HEAD
     printer.print_request_headers(&request)?;
-    printer.print_request_body(&request)?;
-=======
-    if print.request_headers {
-        printer.print_request_headers(&request)?;
-    }
-    if print.request_body {
-        printer.print_request_body(&mut request)?;
-    }
->>>>>>> 0ba627de
+    printer.print_request_body(&mut request)?;
 
     let mut exit_code: i32 = 0;
     if !args.offline {
