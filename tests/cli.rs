#![cfg(feature = "integration-tests")]
use std::{
    fs::File,
<<<<<<< HEAD
    fs::{create_dir_all, read_to_string},
=======
    fs::{read_to_string, OpenOptions},
>>>>>>> d715a8b1
    io::{Seek, SeekFrom, Write},
    process::Command,
    time::Duration,
};

use assert_cmd::prelude::*;
use httpmock::{Method::*, MockServer};
use indoc::indoc;
use predicate::str::contains;
use predicates::prelude::*;
use serde_json::json;
use tempfile::{tempdir, tempfile};

pub fn random_string() -> String {
    use rand::Rng;

    rand::thread_rng()
        .sample_iter(&rand::distributions::Alphanumeric)
        .take(10)
        .map(char::from)
        .collect()
}

fn get_base_command() -> Command {
    let mut cmd = Command::cargo_bin("xh").expect("binary should be present");
    cmd.env("HOME", "");
    #[cfg(target_os = "windows")]
    cmd.env("XH_TEST_MODE_WIN_HOME_DIR", "");
    cmd
}

/// Sensible default command to test with. use [`get_base_command`] if this
/// setup doesn't apply.
fn get_command() -> Command {
    let mut cmd = get_base_command();
    cmd.env("XH_TEST_MODE", "1");
    cmd.env("XH_TEST_MODE_TERM", "1");
    cmd
}

/// Do not pretend the output goes to a terminal.
fn redirecting_command() -> Command {
    let mut cmd = get_base_command();
    cmd.env("XH_TEST_MODE", "1");
    cmd
}

/// Color output (with ANSI colors) by default.
fn color_command() -> Command {
    let mut cmd = get_command();
    cmd.env("XH_TEST_MODE_COLOR", "1");
    cmd
}

#[test]
fn basic_json_post() {
    let server = MockServer::start();
    let mock = server.mock(|when, then| {
        when.method(POST)
            .header("Content-Type", "application/json")
            .json_body(json!({"name": "ali"}));
        then.header("Content-Type", "application/json")
            .json_body(json!({"got": "name", "status": "ok"}));
    });

    get_command()
        .arg("--print=b")
        .arg("--pretty=format")
        .arg("post")
        .arg(server.base_url())
        .arg("name=ali")
        .assert()
        .stdout(indoc! {r#"
        {
            "got": "name",
            "status": "ok"
        }


        "#});
    mock.assert();
}

#[test]
fn basic_get() {
    let server = MockServer::start();
    let mock = server.mock(|when, then| {
        when.method(GET);
        then.body("foobar\n");
    });

    get_command()
        .arg("--print=b")
        .arg("get")
        .arg(server.base_url())
        .assert()
        .stdout("foobar\n\n");
    mock.assert();
}

#[test]
fn basic_head() {
    let server = MockServer::start();
    let mock = server.mock(|when, _then| {
        when.method(HEAD);
    });

    get_command().arg("head").arg(server.base_url()).assert();
    mock.assert();
}

#[test]
fn basic_options() {
    let server = MockServer::start();
    let mock = server.mock(|when, then| {
        when.method(OPTIONS);
        then.header("Allow", "GET, HEAD, OPTIONS");
    });

    get_command()
        .arg("-h")
        .arg("options")
        .arg(server.base_url())
        .assert()
        .stdout(contains("HTTP/1.1 200 OK"))
        .stdout(contains("allow:"));
    mock.assert();
}

#[test]
fn multiline_value() {
    let server = MockServer::start();
    let mock = server.mock(|when, _then| {
        when.method(POST).body("foo=bar%0Abaz");
    });

    get_command()
        .arg("--form")
        .arg("post")
        .arg(server.base_url())
        .arg("foo=bar\nbaz")
        .assert();
    mock.assert();
}

#[test]
fn header() {
    let server = MockServer::start();
    let mock = server.mock(|when, _then| {
        when.header("X-Foo", "Bar");
    });
    get_command()
        .arg(server.base_url())
        .arg("x-foo:Bar")
        .assert();
    mock.assert();
}

#[test]
fn query_param() {
    let server = MockServer::start();
    let mock = server.mock(|when, _then| {
        when.query_param("foo", "bar");
    });
    get_command()
        .arg(server.base_url())
        .arg("foo==bar")
        .assert();
    mock.assert();
}

#[test]
fn json_param() {
    let server = MockServer::start();
    let mock = server.mock(|when, _then| {
        when.json_body(json!({"foo": [1, 2, 3]}));
    });
    get_command()
        .arg(server.base_url())
        .arg("foo:=[1,2,3]")
        .assert();
    mock.assert();
}

#[test]
fn verbose() {
    let server = MockServer::start();
    let mock = server.mock(|when, then| {
        when.header("Connection", "keep-alive")
            .header("Content-Type", "application/json")
            .header("Content-Length", "9")
            .header("User-Agent", "xh/0.0.0 (test mode)")
            .json_body(json!({"x": "y"}));
        then.body("a body")
            .header("date", "N/A")
            .header("X-Foo", "Bar");
    });
    get_command()
        .arg("--verbose")
        .arg(server.base_url())
        .arg("x=y")
        .assert()
        .stdout(indoc! {r#"
        POST / HTTP/1.1
        accept: application/json, */*;q=0.5
        accept-encoding: gzip, br
        connection: keep-alive
        content-length: 9
        content-type: application/json
        host: http.mock
        user-agent: xh/0.0.0 (test mode)

        {
            "x": "y"
        }



        HTTP/1.1 200 OK
        content-length: 6
        date: N/A
        x-foo: Bar

        a body
        "#});
    mock.assert();
}

#[test]
fn download() {
    let dir = tempdir().unwrap();
    let server = MockServer::start();
    let mock = server.mock(|_when, then| {
        then.body("file contents\n");
    });

    let outfile = dir.path().join("outfile");
    get_command()
        .arg("--download")
        .arg("--output")
        .arg(&outfile)
        .arg(server.base_url())
        .assert();
    mock.assert();
    assert_eq!(read_to_string(&outfile).unwrap(), "file contents\n");
}

fn get_proxy_command(
    protocol_to_request: &str,
    protocol_to_proxy: &str,
    proxy_url: &str,
) -> Command {
    let mut cmd = get_command();
    cmd.arg("--pretty=format")
        .arg("--check-status")
        .arg(format!("--proxy={}:{}", protocol_to_proxy, proxy_url))
        .arg("GET")
        .arg(format!("{}://example.test/get", protocol_to_request));
    cmd
}

#[test]
fn proxy_http_proxy() {
    let server = MockServer::start();

    let mock = server.mock(|when, then| {
        when.method(GET).header("host", "example.test");
        then.status(200);
    });

    get_proxy_command("http", "http", &server.base_url())
        .assert()
        .success();

    mock.assert();
}

#[test]
fn proxy_https_proxy() {
    let server = MockServer::start();

    let mock = server.mock(|when, then| {
        when.method(CONNECT);
        then.status(502);
    });

    get_proxy_command("https", "https", &server.base_url())
        .assert()
        .stderr(predicate::str::contains("unsuccessful tunnel"))
        .failure();
    mock.assert();
}

#[test]
fn download_generated_filename() {
    let dir = tempdir().unwrap();
    let server = MockServer::start();
    server.mock(|_when, then| {
        then.header("Content-Type", "application/json").body("file");
    });

    get_command()
        .arg("--download")
        .arg(server.url("/foo/bar/"))
        .current_dir(&dir)
        .assert();

    get_command()
        .arg("--download")
        .arg(server.url("/foo/bar/"))
        .current_dir(&dir)
        .assert();

    assert_eq!(read_to_string(dir.path().join("bar.json")).unwrap(), "file");
    assert_eq!(
        read_to_string(dir.path().join("bar.json-1")).unwrap(),
        "file"
    );
}

#[test]
fn download_supplied_filename() {
    let dir = tempdir().unwrap();
    let server = MockServer::start();
    let mock = server.mock(|_when, then| {
        then.header("Content-Disposition", r#"attachment; filename="foo.bar""#)
            .body("file");
    });

    get_command()
        .arg("--download")
        .arg(server.base_url())
        .current_dir(&dir)
        .assert();
    mock.assert();
    assert_eq!(read_to_string(dir.path().join("foo.bar")).unwrap(), "file");
}

#[test]
fn download_supplied_unquoted_filename() {
    let dir = tempdir().unwrap();
    let server = MockServer::start();
    let mock = server.mock(|_when, then| {
        then.header("Content-Disposition", r#"attachment; filename=foo bar baz"#)
            .body("file");
    });

    get_command()
        .arg("--download")
        .arg(server.base_url())
        .current_dir(&dir)
        .assert();
    mock.assert();
    assert_eq!(
        read_to_string(dir.path().join("foo bar baz")).unwrap(),
        "file"
    );
}

#[test]
fn decode() {
    let server = MockServer::start();
    let mock = server.mock(|_when, then| {
        then.header("Content-Type", "text/plain; charset=latin1")
            .body(b"\xe9");
    });

    get_command()
        .arg("--print=b")
        .arg(server.base_url())
        .assert()
        .stdout("é\n");
    mock.assert();
}

#[test]
fn proxy_all_proxy() {
    let server = MockServer::start();

    let mock = server.mock(|when, then| {
        when.method(CONNECT);
        then.status(502);
    });

    get_proxy_command("https", "all", &server.base_url())
        .assert()
        .stderr(predicate::str::contains("unsuccessful tunnel"))
        .failure();
    mock.assert();

    get_proxy_command("http", "all", &server.base_url())
        .assert()
        .failure();
    mock.assert();
}

#[test]
fn streaming_decode() {
    let server = MockServer::start();
    let mock = server.mock(|_when, then| {
        then.header("Content-Type", "text/plain; charset=latin1")
            .body(b"\xe9");
    });

    get_command()
        .arg("--print=b")
        .arg("--stream")
        .arg(server.base_url())
        .assert()
        .stdout("é\n");
    mock.assert();
}

#[test]
fn only_decode_for_terminal() {
    let server = MockServer::start();
    let mock = server.mock(|_when, then| {
        then.header("Content-Type", "text/plain; charset=latin1")
            .body(b"\xe9");
    });

    let output = redirecting_command()
        .arg(server.base_url())
        .assert()
        .get_output()
        .stdout
        .clone();
    assert_eq!(&output, b"\xe9"); // .stdout() doesn't support byte slices
    mock.assert();
}

#[test]
fn do_decode_if_formatted() {
    let server = MockServer::start();
    let mock = server.mock(|_when, then| {
        then.header("Content-Type", "text/plain; charset=latin1")
            .body(b"\xe9");
    });

    redirecting_command()
        .arg("--pretty=all")
        .arg(server.base_url())
        .assert()
        .stdout("é");
    mock.assert();
}

#[test]
fn never_decode_if_binary() {
    let server = MockServer::start();
    let mock = server.mock(|_when, then| {
        // this mimetype with a charset may actually be incoherent
        then.header("Content-Type", "application/octet-stream; charset=latin1")
            .body(b"\xe9");
    });

    let output = redirecting_command()
        .arg("--pretty=all")
        .arg(server.base_url())
        .assert()
        .get_output()
        .stdout
        .clone();
    assert_eq!(&output, b"\xe9");
    mock.assert();
}

#[test]
fn binary_detection() {
    let server = MockServer::start();
    let mock = server.mock(|_when, then| {
        then.body(b"foo\0bar");
    });

    get_command()
        .arg("--print=b")
        .arg(server.base_url())
        .assert()
        .stdout(indoc! {r#"
        +-----------------------------------------+
        | NOTE: binary data not shown in terminal |
        +-----------------------------------------+

        "#});
    mock.assert();
}

#[test]
fn streaming_binary_detection() {
    let server = MockServer::start();
    let mock = server.mock(|_when, then| {
        then.body(b"foo\0bar");
    });

    get_command()
        .arg("--print=b")
        .arg("--stream")
        .arg(server.base_url())
        .assert()
        .stdout(indoc! {r#"
        +-----------------------------------------+
        | NOTE: binary data not shown in terminal |
        +-----------------------------------------+

        "#});
    mock.assert();
}

#[test]
fn request_binary_detection() {
    let mut binary_file = tempfile().unwrap();
    binary_file.write_all(b"foo\0bar").unwrap();
    binary_file.seek(SeekFrom::Start(0)).unwrap();
    redirecting_command()
        .arg("--print=B")
        .arg("--offline")
        .arg(":")
        .stdin(binary_file)
        .assert()
        .stdout(indoc! {r#"
        +-----------------------------------------+
        | NOTE: binary data not shown in terminal |
        +-----------------------------------------+


        "#});
}

#[test]
fn timeout() {
    let server = MockServer::start();
    let mock = server.mock(|_, then| {
        then.status(200).delay(Duration::from_secs_f32(0.5));
    });

    get_command()
        .arg("--timeout=0.1")
        .arg(server.base_url())
        .assert()
        .failure()
        .stderr(predicates::str::contains("operation timed out"));

    mock.assert();
}

#[test]
fn timeout_no_limit() {
    let server = MockServer::start();
    let mock = server.mock(|_, then| {
        then.status(200).delay(Duration::from_secs_f32(0.5));
    });

    get_command()
        .arg("--timeout=0")
        .arg(server.base_url())
        .assert()
        .success();

    mock.assert();
}

#[test]
fn timeout_invalid() {
    get_command()
        .arg("--timeout=-0.01")
        .arg("--offline")
        .arg(":")
        .assert()
        .failure()
        .stderr(predicates::str::contains(
            "Invalid seconds as connection timeout",
        ));
}

#[test]
fn last_supplied_proxy_wins() {
    let first_server = MockServer::start();
    let first_mock = first_server.mock(|when, then| {
        when.method(GET).header("host", "example.test");
        then.status(500);
    });
    let second_server = MockServer::start();
    let second_mock = second_server.mock(|when, then| {
        when.method(GET).header("host", "example.test");
        then.status(200);
    });

    let mut cmd = get_command();
    cmd.args(&[
        format!("--proxy=http:{}", first_server.base_url()).as_str(),
        format!("--proxy=http:{}", second_server.base_url()).as_str(),
        "GET",
        "http://example.test",
    ])
    .assert()
    .success();

    first_mock.assert_hits(0);
    second_mock.assert();
}

#[test]
fn proxy_multiple_valid_proxies() {
    let mut cmd = get_command();
    cmd.arg("--offline")
        .arg("--pretty=format")
        .arg("--proxy=http:https://127.0.0.1:8000")
        .arg("--proxy=https:socks5://127.0.0.1:8000")
        .arg("--proxy=all:http://127.0.0.1:8000")
        .arg("GET")
        .arg("http://httpbin.org/get");

    cmd.assert().success();
}

#[test]
fn check_status() {
    let server = MockServer::start();
    let mock = server.mock(|_when, then| {
        then.status(404);
    });

    get_command()
        .arg("--check-status")
        .arg(server.base_url())
        .assert()
        .code(4)
        .stderr("");
    mock.assert();
}

#[test]
fn user_password_auth() {
    let server = MockServer::start();
    let mock = server.mock(|when, _then| {
        when.header("Authorization", "Basic dXNlcjpwYXNz");
    });

    get_command()
        .arg("--auth=user:pass")
        .arg(server.base_url())
        .assert();
    mock.assert();
}

#[test]
fn netrc_env_user_password_auth() {
    let server = MockServer::start();
    let mock = server.mock(|when, _then| {
        when.header("Authorization", "Basic dXNlcjpwYXNz");
    });

    let mut netrc = tempfile::NamedTempFile::new().unwrap();
    writeln!(
        netrc,
        "machine {}\nlogin user\npassword pass",
        server.host()
    )
    .unwrap();

    get_command()
        .env("NETRC", netrc.path())
        .arg(server.base_url())
        .assert();
    mock.assert();
}

#[test]
fn netrc_file_user_password_auth() {
    for netrc_file in [".netrc", "_netrc"].iter() {
        let server = MockServer::start();
        let mock = server.mock(|when, _then| {
            when.header("Authorization", "Basic dXNlcjpwYXNz");
        });

        let homedir = tempfile::TempDir::new().unwrap();
        let netrc_path = homedir.path().join(netrc_file);
        let mut netrc = File::create(&netrc_path).unwrap();
        writeln!(
            netrc,
            "machine {}\nlogin user\npassword pass",
            server.host()
        )
        .unwrap();

        netrc.flush().unwrap();

        get_command()
            .env("HOME", homedir.path())
            .env("XH_TEST_MODE_WIN_HOME_DIR", homedir.path())
            .arg(server.base_url())
            .assert();

        mock.assert();

        drop(netrc);
        homedir.close().unwrap();
    }
}

#[test]
fn check_status_warning() {
    let server = MockServer::start();
    let mock = server.mock(|_when, then| {
        then.status(501);
    });

    redirecting_command()
        .arg("--check-status")
        .arg(server.base_url())
        .assert()
        .code(5)
        .stderr("\nxh: warning: HTTP 501 Not Implemented\n\n");
    mock.assert();
}

#[test]
fn user_auth() {
    let server = MockServer::start();
    let mock = server.mock(|when, _then| {
        when.header("Authorization", "Basic dXNlcjo=");
    });

    get_command()
        .arg("--auth=user:")
        .arg(server.base_url())
        .assert();
    mock.assert();
}

#[test]
fn bearer_auth() {
    let server = MockServer::start();
    let mock = server.mock(|when, _then| {
        when.header("Authorization", "Bearer SomeToken");
    });

    get_command()
        .arg("--bearer=SomeToken")
        .arg(server.base_url())
        .assert();
    mock.assert();
}

// TODO: test implicit download filenames
// For this we have to pretend the output is a tty
// This intersects with both #41 and #59

#[test]
fn verify_default_yes() {
    get_command()
        .arg("-v")
        .arg("--pretty=format")
        .arg("get")
        .arg("https://self-signed.badssl.com")
        .assert()
        .failure()
        .stdout(predicates::str::contains("GET / HTTP/1.1"))
        .stderr(predicates::str::contains("UnknownIssuer"));
}

#[test]
fn verify_explicit_yes() {
    get_command()
        .arg("-v")
        .arg("--pretty=format")
        .arg("--verify=yes")
        .arg("get")
        .arg("https://self-signed.badssl.com")
        .assert()
        .failure()
        .stdout(predicates::str::contains("GET / HTTP/1.1"))
        .stderr(predicates::str::contains("UnknownIssuer"));
}

#[test]
fn verify_no() {
    get_command()
        .arg("-v")
        .arg("--pretty=format")
        .arg("--verify=no")
        .arg("get")
        .arg("https://self-signed.badssl.com")
        .assert()
        .stdout(predicates::str::contains("GET / HTTP/1.1"))
        .stdout(predicates::str::contains("HTTP/1.1 200 OK"))
        .stderr(predicates::str::is_empty());
}

#[test]
fn verify_valid_file() {
    get_command()
        .arg("-v")
        .arg("--pretty=format")
        .arg("--verify=tests/fixtures/certs/wildcard-self-signed.pem")
        .arg("get")
        .arg("https://self-signed.badssl.com")
        .assert()
        .stdout(predicates::str::contains("GET / HTTP/1.1"))
        .stdout(predicates::str::contains("HTTP/1.1 200 OK"))
        .stderr(predicates::str::is_empty());
}

#[test]
fn cert_without_key() {
    get_command()
        .arg("-v")
        .arg("--pretty=format")
        .arg("get")
        .arg("https://client.badssl.com")
        .assert()
        .stdout(predicates::str::contains(
            "400 No required SSL certificate was sent",
        ))
        .stderr(predicates::str::is_empty());
}

#[test]
fn cert_with_key() {
    get_command()
        .arg("-v")
        .arg("--pretty=format")
        .arg("--cert=tests/fixtures/certs/client.badssl.com.crt")
        .arg("--cert-key=tests/fixtures/certs/client.badssl.com.key")
        .arg("get")
        .arg("https://client.badssl.com")
        .assert()
        .stdout(predicates::str::contains("HTTP/1.1 200 OK"))
        .stdout(predicates::str::contains("client-authenticated"))
        .stderr(predicates::str::is_empty());
}

#[test]
fn forced_json() {
    let server = MockServer::start();
    let mock = server.mock(|when, _then| {
        when.method(GET)
            .header("content-type", "application/json")
            .header("accept", "application/json, */*;q=0.5");
    });
    get_command()
        .arg("--json")
        .arg(server.base_url())
        .assert()
        .success();
    mock.assert();
}

#[test]
fn forced_form() {
    let server = MockServer::start();
    let mock = server.mock(|when, _then| {
        when.method(GET)
            .header("content-type", "application/x-www-form-urlencoded");
    });
    get_command()
        .arg("--form")
        .arg(server.base_url())
        .assert()
        .success();
    mock.assert();
}

#[test]
fn forced_multipart() {
    let server = MockServer::start();
    let mock = server.mock(|when, _then| {
        when.method(POST).header_exists("content-type").body("");
    });
    get_command()
        .arg("--multipart")
        .arg(server.base_url())
        .assert()
        .success();
    mock.assert();
}

#[test]
fn formatted_json_output() {
    let server = MockServer::start();
    let mock = server.mock(|_when, then| {
        then.header("content-type", "application/json")
            .body(r#"{"":0}"#);
    });
    get_command()
        .arg("--print=b")
        .arg(server.base_url())
        .assert()
        .stdout(indoc! {r#"
        {
            "": 0
        }


        "#});
    mock.assert();
}

#[test]
fn inferred_json_output() {
    let server = MockServer::start();
    let mock = server.mock(|_when, then| {
        then.header("content-type", "text/plain").body(r#"{"":0}"#);
    });
    get_command()
        .arg("--print=b")
        .arg(server.base_url())
        .assert()
        .stdout(indoc! {r#"
        {
            "": 0
        }


        "#});
    mock.assert();
}

#[test]
fn inferred_json_javascript_output() {
    let server = MockServer::start();
    let mock = server.mock(|_when, then| {
        then.header("content-type", "application/javascript")
            .body(r#"{"":0}"#);
    });
    get_command()
        .arg("--print=b")
        .arg(server.base_url())
        .assert()
        .stdout(indoc! {r#"
        {
            "": 0
        }


        "#});
    mock.assert();
}

#[test]
fn inferred_nonjson_output() {
    let server = MockServer::start();
    let mock = server.mock(|_when, then| {
        // Trailing comma makes it invalid JSON, though formatting would still work
        then.header("content-type", "text/plain").body(r#"{"":0,}"#);
    });
    get_command()
        .arg("--print=b")
        .arg(server.base_url())
        .assert()
        .stdout(indoc! {r#"
        {"":0,}
        "#});
    mock.assert();
}

#[test]
fn noninferred_json_output() {
    let server = MockServer::start();
    let mock = server.mock(|_when, then| {
        // Valid JSON, but not declared as text
        then.header("content-type", "application/octet-stream")
            .body(r#"{"":0}"#);
    });
    get_command()
        .arg("--print=b")
        .arg(server.base_url())
        .assert()
        .stdout(indoc! {r#"
        {"":0}
        "#});
    mock.assert();
}

#[test]
fn mixed_stdin_request_items() {
    let input_file = tempfile().unwrap();
    redirecting_command()
        .arg("--offline")
        .arg(":")
        .arg("x=3")
        .stdin(input_file)
        .assert()
        .failure()
        .stderr(predicate::str::contains(
            "Request body (from stdin) and request data (key=value) cannot be mixed",
        ));
}

#[test]
fn multipart_stdin() {
    let input_file = tempfile().unwrap();
    redirecting_command()
        .arg("--offline")
        .arg("--multipart")
        .arg(":")
        .stdin(input_file)
        .assert()
        .failure()
        .stderr(predicate::str::contains(
            "Cannot build a multipart request body from stdin",
        ));
}

#[test]
fn default_json_for_raw_body() {
    let server = MockServer::start();
    let mock = server.mock(|when, _then| {
        when.header("content-type", "application/json");
    });
    let input_file = tempfile().unwrap();
    redirecting_command()
        .arg(server.base_url())
        .stdin(input_file)
        .assert()
        .success();
    mock.assert();
}

#[test]
fn body_from_file() {
    let server = MockServer::start();
    let mock = server.mock(|when, _| {
        when.header("content-type", "text/plain")
            .body("Hello world\n");
    });

    let dir = tempfile::tempdir().unwrap();
    let filename = dir.path().join("input.txt");
    OpenOptions::new()
        .create(true)
        .write(true)
        .open(&filename)
        .unwrap()
        .write_all(b"Hello world\n")
        .unwrap();

    get_command()
        .arg(server.base_url())
        .arg(format!("@{}", filename.to_string_lossy()))
        .assert()
        .success();

    mock.assert();
}

#[test]
fn body_from_file_with_explicit_mimetype() {
    let server = MockServer::start();
    let mock = server.mock(|when, _| {
        when.header("content-type", "image/png")
            .body("Hello world\n");
    });

    let dir = tempfile::tempdir().unwrap();
    let filename = dir.path().join("input.txt");
    OpenOptions::new()
        .create(true)
        .write(true)
        .open(&filename)
        .unwrap()
        .write_all(b"Hello world\n")
        .unwrap();

    get_command()
        .arg(server.base_url())
        .arg(format!("@{};type=image/png", filename.to_string_lossy()))
        .assert()
        .success();

    mock.assert();
}

#[test]
fn body_from_file_with_fallback_mimetype() {
    let server = MockServer::start();
    let mock = server.mock(|when, _| {
        when.header("content-type", "application/json")
            .body("Hello world\n");
    });

    let dir = tempfile::tempdir().unwrap();
    let filename = dir.path().join("input");
    OpenOptions::new()
        .create(true)
        .write(true)
        .open(&filename)
        .unwrap()
        .write_all(b"Hello world\n")
        .unwrap();

    get_command()
        .arg(server.base_url())
        .arg(format!("@{}", filename.to_string_lossy()))
        .assert()
        .success();

    mock.assert();
}

#[test]
fn no_double_file_body() {
    get_command()
        .arg(":")
        .arg("@foo")
        .arg("@bar")
        .assert()
        .failure()
        .stderr(predicate::str::contains(
            "Can't read request from multiple files",
        ));
}

#[test]
fn print_body_from_file() {
    let dir = tempfile::tempdir().unwrap();
    let filename = dir.path().join("input");
    OpenOptions::new()
        .create(true)
        .write(true)
        .open(&filename)
        .unwrap()
        .write_all(b"Hello world\n")
        .unwrap();

    get_command()
        .arg("--offline")
        .arg(":")
        .arg(format!("@{}", filename.to_string_lossy()))
        .assert()
        .success()
        .stdout(predicate::str::contains("Hello world"));
}

#[test]
fn colored_headers() {
    color_command()
        .arg("--offline")
        .arg(":")
        .assert()
        .success()
        // Color
        .stdout(predicate::str::contains("\x1b[4m"))
        // Reset
        .stdout(predicate::str::contains("\x1b[0m"));
}

#[test]
fn colored_body() {
    color_command()
        .arg("--offline")
        .arg(":")
        .arg("x:=3")
        .assert()
        .success()
        .stdout(predicate::str::contains("\x1b[34m3\x1b[0m"));
}

#[test]
fn force_color_pipe() {
    redirecting_command()
        .arg("--ignore-stdin")
        .arg("--offline")
        .arg("--pretty=colors")
        .arg(":")
        .arg("x:=3")
        .assert()
        .success()
        .stdout(predicate::str::contains("\x1b[34m3\x1b[0m"));
}

#[test]
fn request_json_keys_order_is_preserved() {
    let server = MockServer::start();
    let mock = server.mock(|when, _| {
        when.body(r#"{"name":"ali","age":24}"#);
    });

    get_command()
        .arg("get")
        .arg(server.base_url())
        .arg("name=ali")
        .arg("age:=24")
        .assert();
    mock.assert();
}

#[test]
fn data_field_from_file() {
    let server = MockServer::start();
    let mock = server.mock(|when, _| {
        when.body(r#"{"ids":"[1,2,3]"}"#);
    });

    let mut text_file = tempfile::NamedTempFile::new().unwrap();
    write!(text_file, "[1,2,3]").unwrap();

    get_command()
        .arg(server.base_url())
        .arg(format!("ids=@{}", text_file.path().to_string_lossy()))
        .assert();
    mock.assert();
}

#[test]
fn data_field_from_file_in_form_mode() {
    let server = MockServer::start();
    let mock = server.mock(|when, _| {
        when.body(r#"message=hello+world"#);
    });

    let mut text_file = tempfile::NamedTempFile::new().unwrap();
    write!(text_file, "hello world").unwrap();

    get_command()
        .arg(server.base_url())
        .arg("--form")
        .arg(format!("message=@{}", text_file.path().to_string_lossy()))
        .assert();
    mock.assert();
}

#[test]
fn json_field_from_file() {
    let server = MockServer::start();
    let mock = server.mock(|when, _| {
        when.body(r#"{"ids":[1,2,3]}"#);
    });

    let mut json_file = tempfile::NamedTempFile::new().unwrap();
    writeln!(json_file, "[1,2,3]").unwrap();

    get_command()
        .arg(server.base_url())
        .arg(format!("ids:=@{}", json_file.path().to_string_lossy()))
        .assert();
    mock.assert();
}

#[test]
fn can_unset_default_headers() {
    get_command()
        .arg(":")
        .arg("user-agent:")
        .arg("--offline")
        .assert()
        .stdout(indoc! {r#"
            GET / HTTP/1.1
            accept: */*
            accept-encoding: gzip, br
            connection: keep-alive
            host: http.mock

        "#});
}

#[test]
fn can_unset_headers() {
    get_command()
        .arg(":")
        .arg("hello:world")
        .arg("goodby:world")
        .arg("goodby:")
        .arg("--offline")
        .assert()
        .stdout(indoc! {r#"
            GET / HTTP/1.1
            accept: */*
            accept-encoding: gzip, br
            connection: keep-alive
            hello: world
            host: http.mock
            user-agent: xh/0.0.0 (test mode)

        "#});
}

#[test]
fn can_set_unset_header() {
    get_command()
        .arg(":")
        .arg("hello:")
        .arg("hello:world")
        .arg("--offline")
        .assert()
        .stdout(indoc! {r#"
            GET / HTTP/1.1
            accept: */*
            accept-encoding: gzip, br
            connection: keep-alive
            hello: world
            host: http.mock
            user-agent: xh/0.0.0 (test mode)

        "#});
}

#[test]
fn named_sessions() {
    let server = MockServer::start();
    let mock = server.mock(|_, then| {
        then.header("set-cookie", "cook1=one; Path=/");
    });

    let config_dir = tempdir().unwrap();
    let random_name = random_string();

    get_command()
        .env("XH_TEST_CONFIG_DIR", config_dir.path())
        .arg(server.base_url())
        .arg(format!("--session={}", random_name))
        .arg("cookie:lang=en")
        .assert()
        .success();

    mock.assert();

    let path_to_session = config_dir.path().join::<std::path::PathBuf>(
        [
            "xh",
            "sessions",
            &format!("127.0.0.1_{}", server.port()),
            &format!("{}.json", random_name),
        ]
        .iter()
        .collect(),
    );

    let session_content = read_to_string(path_to_session).unwrap();

    assert_eq!(
        serde_json::from_str::<serde_json::Value>(&session_content).unwrap(),
        serde_json::json!({
            "__meta__": {
                "about": "xh session file",
                "xh": "0.0.0"
            },
            "cookies": {
                "cook1": { "value": "one", "path": "/" },
                "lang": { "value": "en" }
            },
            "headers": {}
        })
    );
}

#[test]
fn anonymous_sessions() {
    let server = MockServer::start();
    let mock = server.mock(|_, then| {
        then.header("set-cookie", "cook1=one");
    });

    let mut path_to_session = std::env::temp_dir();
    let file_name = random_string();
    path_to_session.push(file_name);

    get_command()
        .arg(server.base_url())
        .arg(format!("--session={}", path_to_session.to_string_lossy()))
        .arg("--auth=me:pass")
        .arg("hello:world")
        .assert()
        .success();

    mock.assert();

    let session_content = read_to_string(path_to_session).unwrap();

    assert_eq!(
        serde_json::from_str::<serde_json::Value>(&session_content).unwrap(),
        serde_json::json!({
            "__meta__": {
                "about": "xh session file",
                "xh": "0.0.0"
            },
            "cookies": {
                "cook1": { "value": "one" }
            },
            "headers": {
                "hello": "world",
                "authorization": "Basic bWU6cGFzcw=="
            }
        })
    );
}

#[test]
fn anonymous_read_only_session() {
    let server = MockServer::start();
    server.mock(|_, then| {
        then.header("set-cookie", "lang=en");
    });

    let session_file = tempfile::NamedTempFile::new().unwrap();
    let old_session_content = serde_json::json!({
        "__meta__": { "about": "xh session file", "xh": "0.0.0" },
        "cookies": {
            "cookie1": { "value": "one" }
        },
        "headers": {
            "hello": "world"
        }
    });

    std::fs::write(&session_file, old_session_content.to_string()).unwrap();

    get_command()
        .arg(server.base_url())
        .arg("goodbye:world")
        .arg(format!(
            "--session-read-only={}",
            session_file.path().to_string_lossy()
        ))
        .assert()
        .success();

    assert_eq!(
        serde_json::from_str::<serde_json::Value>(&read_to_string(session_file.path()).unwrap())
            .unwrap(),
        old_session_content
    );
}

#[test]
fn session_files_are_created_in_read_only_mode() {
    let server = MockServer::start();
    server.mock(|_, then| {
        then.header("set-cookie", "lang=ar");
    });

    let mut path_to_session = std::env::temp_dir();
    let file_name = random_string();
    path_to_session.push(file_name);
    assert_eq!(path_to_session.exists(), false);

    get_command()
        .arg(server.base_url())
        .arg("hello:world")
        .arg(format!(
            "--session-read-only={}",
            path_to_session.to_string_lossy()
        ))
        .assert()
        .success();

    let session_content = read_to_string(path_to_session).unwrap();
    assert_eq!(
        serde_json::from_str::<serde_json::Value>(&session_content).unwrap(),
        serde_json::json!({
            "__meta__": {
                "about": "xh session file",
                "xh": "0.0.0"
            },
            "cookies": {
                "lang": { "value": "ar" }
            },
            "headers": {
                "hello": "world"
            }
        })
    );
}

#[test]
fn named_read_only_session() {
    let server = MockServer::start();
    server.mock(|_, then| {
        then.header("set-cookie", "lang=en");
    });

    let config_dir = tempdir().unwrap();
    let random_name = random_string();
    let path_to_session = config_dir.path().join::<std::path::PathBuf>(
        [
            "xh",
            "sessions",
            &format!("127.0.0.1_{}", server.port()),
            &format!("{}.json", random_name),
        ]
        .iter()
        .collect(),
    );
    let old_session_content = serde_json::json!({
        "__meta__": { "about": "xh session file", "xh": "0.0.0" },
        "cookies": {
            "cookie1": { "value": "one" }
        },
        "headers": {
            "hello": "world"
        }
    });
    create_dir_all(path_to_session.parent().unwrap()).unwrap();
    File::create(&path_to_session).unwrap();
    std::fs::write(&path_to_session, old_session_content.to_string()).unwrap();

    get_command()
        .env("XH_TEST_CONFIG_DIR", config_dir.path())
        .arg(server.base_url())
        .arg("goodbye:world")
        .arg(format!("--session-read-only={}", random_name))
        .assert()
        .success();

    assert_eq!(
        serde_json::from_str::<serde_json::Value>(&read_to_string(path_to_session).unwrap())
            .unwrap(),
        old_session_content
    );
}

#[test]
fn expired_cookies_are_removed_from_session() {
    use std::time::{SystemTime, UNIX_EPOCH};
    let future_timestamp = SystemTime::now()
        .duration_since(UNIX_EPOCH)
        .unwrap()
        .as_secs()
        + 1000;
    let past_timestamp = 1114425967; // 2005-04-25

    let session_file = tempfile::NamedTempFile::new().unwrap();

    std::fs::write(
        &session_file,
        serde_json::json!({
            "__meta__": { "about": "xh session file", "xh": "0.0.0" },
            "cookies": {
                "expired_cookie": {
                    "value": "random_string",
                    "expires": past_timestamp
                },
                "unexpired_cookie": {
                    "value": "random_string",
                    "expires": future_timestamp
                },
                "with_out_expiry": {
                    "value": "random_string",
                }
            },
            "headers": {}
        })
        .to_string(),
    )
    .unwrap();

    get_command()
        .arg(":")
        .arg(format!(
            "--session={}",
            session_file.path().to_string_lossy()
        ))
        .arg("--offline")
        .assert()
        .success();

    let session_content = read_to_string(session_file.path()).unwrap();
    assert_eq!(
        serde_json::from_str::<serde_json::Value>(&session_content).unwrap(),
        serde_json::json!({
            "__meta__": { "about": "xh session file", "xh": "0.0.0" },
            "cookies": {
                "unexpired_cookie": {
                    "value": "random_string",
                    "expires": future_timestamp
                },
                "with_out_expiry": {
                    "value": "random_string",
                }
            },
            "headers": {}
        })
    );
}

#[test]
fn cookies_override_each_other_in_the_correct_order() {
    let server = MockServer::start();
    let mock = server.mock(|_, then| {
        then.header("set-cookie", "lang=en")
            .header("set-cookie", "cook1=one");
    });

    let session_file = tempfile::NamedTempFile::new().unwrap();

    std::fs::write(
        &session_file,
        serde_json::json!({
            "__meta__": { "about": "xh session file", "xh": "0.0.0" },
            "cookies": {
                "lang": { "value": "fr" },
                "cook2": { "value": "three" }
            },
            "headers": {}
        })
        .to_string(),
    )
    .unwrap();

    get_command()
        .arg(server.base_url())
        .arg("cookie:cook1=two;cook2=two")
        .arg(format!(
            "--session={}",
            session_file.path().to_string_lossy()
        ))
        .assert()
        .success();

    mock.assert();

    let session_content = read_to_string(session_file.path()).unwrap();
    assert_eq!(
        serde_json::from_str::<serde_json::Value>(&session_content).unwrap(),
        serde_json::json!({
            "__meta__": { "about": "xh session file", "xh": "0.0.0" },
            "cookies": {
                "lang": { "value": "en" },
                "cook1": { "value": "one" },
                "cook2": { "value": "two" }
            },
            "headers": {}
        })
    );
}<|MERGE_RESOLUTION|>--- conflicted
+++ resolved
@@ -1,11 +1,7 @@
 #![cfg(feature = "integration-tests")]
 use std::{
     fs::File,
-<<<<<<< HEAD
-    fs::{create_dir_all, read_to_string},
-=======
-    fs::{read_to_string, OpenOptions},
->>>>>>> d715a8b1
+    fs::{create_dir_all, read_to_string, OpenOptions},
     io::{Seek, SeekFrom, Write},
     process::Command,
     time::Duration,
